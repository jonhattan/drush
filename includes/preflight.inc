<?php

/**
 * @file
 * Preflight, postflight and shutdown code.
 */

/**
 * Prepare Drush for preflight.
 *
 * Runs before drush_main().
 *
 * @see drush_main()
 * @see drush.php
 */
function drush_preflight_prepare() {
  define('DRUSH_BASE_PATH', dirname(dirname(__FILE__)));
  $local_vendor_path = DRUSH_BASE_PATH . '/vendor/autoload.php';
  $global_vendor_path = DRUSH_BASE_PATH . '/../../../vendor/autoload.php';

  // Check for a local composer install or a global composer install. Vendor dirs are in different spots).
  if (file_exists($local_vendor_path)) {
    $vendor_path = $local_vendor_path;
  }
  elseif (file_exists($global_vendor_path)) {
    $vendor_path = $global_vendor_path;
  }
  else {
    $msg = "Unable to load autoload.php. Drush now requires Composer in order to install its dependencies and autoload classes. Please see README.md\n";
    fwrite(STDERR, $msg);
    return FALSE;
  }

  // drush_drupal_load_autoloader() uses require_once.  Is this going to be
  // a problem if $vendor_path == $drupal_root .'/core/vendor/autoload.php'
  require $vendor_path;

  require_once DRUSH_BASE_PATH . '/includes/bootstrap.inc';
  require_once DRUSH_BASE_PATH . '/includes/environment.inc';
  require_once DRUSH_BASE_PATH . '/includes/command.inc';
  require_once DRUSH_BASE_PATH . '/includes/drush.inc';
  require_once DRUSH_BASE_PATH . '/includes/engines.inc';
  require_once DRUSH_BASE_PATH . '/includes/backend.inc';
  require_once DRUSH_BASE_PATH . '/includes/batch.inc';
  require_once DRUSH_BASE_PATH . '/includes/context.inc';
  require_once DRUSH_BASE_PATH . '/includes/sitealias.inc';
  require_once DRUSH_BASE_PATH . '/includes/exec.inc';
  require_once DRUSH_BASE_PATH . '/includes/drupal.inc';
  require_once DRUSH_BASE_PATH . '/includes/output.inc';
  require_once DRUSH_BASE_PATH . '/includes/cache.inc';
  require_once DRUSH_BASE_PATH . '/includes/filesystem.inc';
  require_once DRUSH_BASE_PATH . '/includes/dbtng.inc';

  // Cache our vendor path
  drush_set_context('DRUSH_VENDOR_PATH', dirname(realpath($vendor_path)));

  // Terminate immediately unless invoked as a command line script
  if (!drush_verify_cli()) {
    return drush_set_error('DRUSH_REQUIREMENTS_ERROR', dt('Drush is designed to run via the command line.'));
  }

  // Check supported version of PHP.
  // Note: If this is adjusted, check other code that compares
  // PHP_VERSION, such as drush_json_encode(), runserver/runserver.drush.inc, and also
  // adjust _drush_environment_check_php_ini() and the php_prohibited_options
  // list in the drush script.  See http://drupal.org/node/1748228
  define('DRUSH_MINIMUM_PHP', '5.3.0');
  if (version_compare(phpversion(), DRUSH_MINIMUM_PHP) < 0 && !getenv('DRUSH_NO_MIN_PHP')) {
    return drush_set_error('DRUSH_REQUIREMENTS_ERROR', dt('Your command line PHP installation is too old. Drush requires at least PHP !version. To suppress this check, set the environment variable DRUSH_NO_MIN_PHP=1', array('!version' => DRUSH_MINIMUM_PHP)));
  }

  if (!$return = _drush_environment_check_php_ini()) {
    return; // An error was logged.
  }

  $drush_info = drush_read_drush_info();
  define('DRUSH_VERSION', $drush_info['drush_version']);
  $version_parts = explode('.', DRUSH_VERSION);
  define('DRUSH_MAJOR_VERSION', $version_parts[0]);
  define('DRUSH_MINOR_VERSION', $version_parts[1]);

  define('DRUSH_REQUEST_TIME', microtime(TRUE));

  drush_set_context('argc', $GLOBALS['argc']);
  drush_set_context('argv', $GLOBALS['argv']);

  // Set an error handler and a shutdown function
  set_error_handler('drush_error_handler');
  register_shutdown_function('drush_shutdown');
  // We need some global options/arguments processed at this early stage.
  drush_parse_args();

  // Process initial global options such as --debug.
  _drush_preflight_global_options();
}

/**
 * During the initialization of Drush, this is the first
 * step where we load our configuration and commandfiles,
 * and select the site we are going to operate on; however,
 * we take no irreversible actions (e.g. site bootstrapping).
 * This allows commands that are declared with no bootstrap
 * to select a new site root and bootstrap it.
 *
 * In this step we will register the shutdown function,
 * parse the command line arguments and store them in their
 * related contexts.
 *
 * Configuration files (drushrc.php) that are
 *   a) Specified on the command line
 *   b) Stored in the root directory of drush.php
 *   c) Stored in the home directory of the system user.
 *
 * Additionally the DRUSH_QUIET and DRUSH_BACKEND contexts,
 * will be evaluated now, as they need to be set very early in
 * the execution flow to be able to take affect.
 */
function drush_preflight() {
  // Create an alias '@none' to represent no Drupal site
  _drush_sitealias_cache_alias('@none', array('root' => '', 'uri' => ''));

  // Set the terminal width, used for wrapping table output.
  // Normally this is exported using tput in the drush script.
  // If this is not present we do an additional check using stty here.
  // On Windows in CMD and PowerShell is this exported using mode con.
  if (!($columns = getenv('COLUMNS'))) {
    // Trying to export the columns using stty.
    exec('stty size 2>&1', $columns_output, $columns_status);
    if (!$columns_status) $columns = preg_replace('/\d+\s(\d+)/', '$1', $columns_output[0], -1, $columns_count);

    // If stty fails and Drush us running on Windows are we trying with mode con.
    if (($columns_status || !$columns_count) && drush_is_windows()) {
      $columns_output = array();
      exec('mode con', $columns_output, $columns_status);
      if (!$columns_status && is_array($columns_output)) {
        $columns = (int)preg_replace('/\D/', '', $columns_output[4], -1, $columns_count);
      }
      else {
        drush_log(dt('Drush could not detect the console window width. Set a Windows Environment Variable of COLUMNS to the desired width.'), 'warning');
      }
    }

    // Failling back to default columns value
    if (empty($columns)) {
      $columns = 80;
    }
  }
  // If a caller wants to reserve some room to add additional
  // information to the drush output via post-processing, the
  // --reserve-margin flag can be used to declare how much
  // space to leave out.  This only affects drush functions
  // such as drush_print_table() that wrap the output.
  $columns -= drush_get_option('reserve-margin', 0);
  drush_set_context('DRUSH_COLUMNS', $columns);

  // Display is tidy now that column width has been handled.
  drush_log(dt('Starting Drush preflight.'), 'preflight');

  // Statically define a way to call drush again.
  define('DRUSH_COMMAND', drush_find_drush());

  // prime the CWD cache
  drush_cwd();

  // Set up base environment for system-wide file locations.
  _drush_preflight_base_environment();

  // Setup global alias_paths[] in context system.
  if (!drush_get_option('local')) {
    _drush_preflight_alias_path();
  }
  if (!drush_get_option('local')) {
    // Load a drushrc.php file in the drush.php's directory.
    drush_load_config('drush');

    // Load a drushrc.php file in the $ETC_PREFIX/etc/drush directory.
    drush_load_config('system');

    // Load a drushrc.php file at ~/.drushrc.php.
    drush_load_config('user');

    // Load a drushrc.php file in the ~/.drush directory.
    drush_load_config('home.drush');
  }

  // Load a custom config specified with the --config option.
  drush_load_config('custom');

  _drush_preflight_global_options();
  // Load all the commandfiles findable from any of the
  // scopes listed above.
  _drush_find_commandfiles_drush();

  // Process the site alias that specifies which instance
  // of Drush (local or remote) this command will operate on.
  // We must do this after we load our config files (so that
  // site aliases are available), but before the rest of
  // Drush preflight and Drupal root bootstrap phase are
  // done, since site aliases may set option values that
  // affect these phases.
  drush_sitealias_check_arg();

  // Check to see if we 'use'd a site alias with site-set
  drush_sitealias_check_site_env();

  // Find the selected site based on --root, --uri or cwd
  drush_preflight_root();

  // Preflight the selected site, and load any configuration and commandfiles associated with it.
  drush_preflight_site();

  // Select the bootstrap object and return it.
  return drush_select_bootstrap_class();
}

/**
 * If --root is provided, set context.
 */
function drush_preflight_root() {
  $root = drush_get_option('root');
  if (!isset($root)) {
    $root = drush_locate_root();
  }
  if ($root) {
    $root = realpath($root);
  }
  // @todo This context name should not mention Drupal.
  // @todo Drupal code should use DRUSH_DRUPAL_ROOT instead of this constant.
  drush_set_context('DRUSH_SELECTED_DRUPAL_ROOT', $root);
}

function drush_preflight_site() {
  // Load the config options from Drupal's /drush and sites/all/drush directories,
  // even prior to bootstrapping the root.
  drush_load_config('drupal');

  // Similarly, load the Drupal site configuration options upfront.
  drush_load_config('site');

  // Determine URI and set constants/contexts accordingly. Keep this after loading of drupal,site configs.
  _drush_preflight_uri();

  // Create a @self site alias record.
  drush_sitealias_create_self_alias();

  // If applicable swaps in shell alias values.
  drush_shell_alias_replace();

  // If drush_load_config defined a site alias that did not
  // exist before, then sitealias check arg might now match
  // against one of those aliases.
  if (drush_sitealias_check_arg() === TRUE) {
    $remote_host = drush_get_option('remote-host');
    if (!isset($remote_host)) {
      // Load the config files for the "new" site.
      drush_load_config('drupal');
      drush_load_config('site');
    }
  }

<<<<<<< HEAD
  _drush_preflight_global_options();

    //Set Env. Variables for given site-alias.
  drush_set_environment_vars();
}

function drush_preflight_get_bootstrap_candidates() {
  $candidates = drush_get_context('DRUSH_BOOTSTRAP_CANDIDATES', FALSE);
  if (!$candidates) {
    // Give all commandfiles a chance to return candidates
    $candidates = drush_command_invoke_all('bootstrap_candidates');
    // If a bootstrap class was specified on the command line, consider it first.
    $bootstrap_class = drush_get_option('bootstrap_class', FALSE);
    if ($bootstrap_class) {
      array_unshift($candidates, new $bootstrap_class);
    }
    // Always consider our default bootstrap class last.
    $default_bootstrap_class = 'Drush\Boot\DrupalBoot';
    $candidates[] = new $default_bootstrap_class;
    drush_set_context('DRUSH_BOOTSTRAP_CANDIDATES', $candidates);
=======
  // If someone set 'uri' in the 'site' context, then copy it
  // to the 'process' context (to give it a higher priority
  // than the 'cli' and 'alias' contexts) and reset our selected
  // site and @self alias.
  $uri = drush_get_option('uri');
  if ($uri != drush_get_option('uri', $uri, 'site')) {
    drush_set_option('uri', drush_get_option('uri', $uri, 'site'));
    _drush_preflight_uri();
    drush_sitealias_create_self_alias();
>>>>>>> de8b85cf
  }

  _drush_preflight_global_options();
}

function _drush_preflight_global_options() {
  // Debug implies verbose
  drush_set_context('DRUSH_VERBOSE',     drush_get_option(array('verbose', 'debug'), FALSE));
  drush_set_context('DRUSH_DEBUG', drush_get_option('debug'));
  drush_set_context('DRUSH_SIMULATE',    drush_get_option('simulate', FALSE));

  // Backend implies affirmative unless negative is explicitly specified
  drush_set_context('DRUSH_NEGATIVE',    drush_get_option('no', FALSE));
  drush_set_context('DRUSH_AFFIRMATIVE', drush_get_option(array('yes', 'pipe'), FALSE) || (drush_get_context('DRUSH_BACKEND') && !drush_get_context('DRUSH_NEGATIVE')));

  // Pipe implies quiet.
  drush_set_context('DRUSH_QUIET', drush_get_option(array('quiet', 'pipe')));
  drush_set_context('DRUSH_PIPE', drush_get_option('pipe'));

  // Suppress colored logging if --nocolor option is explicitly given or if
  // terminal does not support it.
  $nocolor = (drush_get_option('nocolor', FALSE));
  if (!$nocolor) {
    // Check for colorless terminal.  If there is no terminal, then
    // 'tput colors 2>&1' will return "tput: No value for $TERM and no -T specified",
    // which is not numeric and therefore will put us in no-color mode.
    $colors = exec('tput colors 2>&1');
    $nocolor = !($colors === FALSE || (is_numeric($colors) && $colors >= 3));
  }
  drush_set_context('DRUSH_NOCOLOR', $nocolor);
}

/**
 * Sets up basic environment that controls where Drush looks for files on a
 * system-wide basis. Important to call for "early" functions that need to
 * work with unit tests.
 */
function _drush_preflight_base_environment() {
  // Copy ETC_PREFIX and SHARE_PREFIX from environment variables if available.
  // This alters where we check for server-wide config and alias files.
  // Used by unit test suite to provide a clean environment.
  if (getenv('ETC_PREFIX')) drush_set_context('ETC_PREFIX', getenv('ETC_PREFIX'));
  if (getenv('SHARE_PREFIX')) drush_set_context('SHARE_PREFIX', getenv('SHARE_PREFIX'));

  drush_set_context('DOC_PREFIX', DRUSH_BASE_PATH);
  if (!file_exists(DRUSH_BASE_PATH . '/README.md') && file_exists(drush_get_context('SHARE_PREFIX', '/usr') . '/share/doc/drush' . '/README.md')) {
    drush_set_context('DOC_PREFIX', drush_get_context('SHARE_PREFIX', '/usr') . '/share/doc/drush');
  }

  $default_prefix_configuration = drush_is_windows() ? getenv('ALLUSERSPROFILE') . '/Drush' : '';
  $default_prefix_commandfile = drush_is_windows() ? getenv('ALLUSERSPROFILE') . '/Drush' : '/usr';
  $site_wide_configuration_dir = drush_get_context('ETC_PREFIX', $default_prefix_configuration) . '/etc/drush';
  $site_wide_commandfile_dir = drush_get_context('SHARE_PREFIX', $default_prefix_commandfile) . '/share/drush/commands';
  drush_set_context('DRUSH_SITE_WIDE_CONFIGURATION', $site_wide_configuration_dir);
  drush_set_context('DRUSH_SITE_WIDE_COMMANDFILES', $site_wide_commandfile_dir);

  $server_home = drush_server_home();
  if (isset($server_home)) {
    drush_set_context('DRUSH_PER_USER_CONFIGURATION', $server_home . '/.drush');
  }
}

function _drush_preflight_alias_path() {
  $alias_path =& drush_get_context('ALIAS_PATH');
  $default_prefix_configuration = drush_is_windows() ? getenv('ALLUSERSPROFILE') . '/Drush' : '';
  $site_wide_configuration_dir = drush_get_context('ETC_PREFIX', $default_prefix_configuration) . '/etc/drush';
  $alias_path[] = $site_wide_configuration_dir;

  $alias_path[] = dirname(__FILE__) . '/..';

  $server_home = drush_server_home();
  if (isset($server_home)) {
    $alias_path[] = $server_home . '/.drush';
  }
}

/*
 * Set root and uri.
 */
function _drush_preflight_root_uri() {
  drush_preflight_root();
  _drush_preflight_uri();
}

/**
 * If --uri is provided, set context.
 */
function _drush_preflight_uri() {
  $uri = drush_get_option('uri', '');
  drush_set_context('DRUSH_SELECTED_URI', $uri);
}

function _drush_find_commandfiles_drush() {
  // Core commands shipping with Drush
  $searchpath[] = realpath(dirname(__FILE__) . '/../commands/');

  // User commands, specified by 'include' option
  $include = drush_get_context('DRUSH_INCLUDE', array());
  foreach ($include as $path) {
    if (is_dir($path)) {
      drush_log('Include ' . $path, 'notice');
      $searchpath[] = $path;
    }
  }

  if (!drush_get_option('local')) {
    // System commands, residing in $SHARE_PREFIX/share/drush/commands
    $share_path = drush_get_context('DRUSH_SITE_WIDE_COMMANDFILES');
    if (is_dir($share_path)) {
      $searchpath[] = $share_path;
    }

    // User commands, residing in ~/.drush
    $per_user_config_dir = drush_get_context('DRUSH_PER_USER_CONFIGURATION');
    if (!empty($per_user_config_dir)) {
      $searchpath[] = $per_user_config_dir;
    }
  }

  // @todo the zero parameter is a bit weird here. It's $phase.
  _drush_add_commandfiles($searchpath, 0);
}


/**
 * Handle any command preprocessing that may need to be done, including
 * potentially redispatching the command immediately (e.g. for remote
 * commands).
 *
 * @return
 *   TRUE if the command was handled remotely.
 */
function drush_preflight_command_dispatch() {
  $interactive = drush_get_option('interactive', FALSE);

  // The command will be executed remotely if the --remote-host flag
  // is set; note that if a site alias is provided on the command line,
  // and the site alias references a remote server, then the --remote-host
  // option will be set when the site alias is processed.
  // @see drush_sitealias_check_arg
  $remote_host = drush_get_option('remote-host');
  $site_list = drush_get_option('site-list');
  // Get the command early so that we can allow commands to directly handle remote aliases if they wish
  $command = drush_parse_command();
  drush_command_default_options($command);

  // If the command sets the 'strict-option-handling' flag, then we will remove
  // any cli options that appear after the command name from the 'cli' context.
  // The cli options that appear before the command name are stored in the
  // 'DRUSH_GLOBAL_CLI_OPTIONS' context, so we will just overwrite the cli context
  // with this, after doing the neccessary fixup from short-form to long-form options.
  // After we do that, we put back any local drush options identified by $command['options'].
  if (is_array($command) && !empty($command['strict-option-handling'])) {
    $cli_options = drush_get_context('DRUSH_GLOBAL_CLI_OPTIONS', array());
    // Now we are going to sort out any options that exist in $command['options'];
    // we will remove these from DRUSH_COMMAND_ARGS and put them back into the
    // cli options.
    $cli_context = drush_get_context('cli');
    $remove_from_command_args = array();
    foreach ($command['options'] as $option => $info) {
      if (array_key_exists($option, $cli_context)) {
        $cli_options[$option] = $cli_context[$option];
        $remove_from_command_args[$option] = $option;
      }
    }
    if (!empty($remove_from_command_args)) {
      $drush_command_args = array();
      foreach (drush_get_context('DRUSH_COMMAND_ARGS') as $arg) {
        if (!_drush_should_remove_command_arg($arg, $remove_from_command_args)) {
          $drush_command_args[] = $arg;
        }
      }
      drush_set_context('DRUSH_COMMAND_ARGS', $drush_command_args);
    }
    drush_expand_short_form_options($cli_options);
    drush_set_context('cli', $cli_options);
    _drush_preflight_global_options();
  }
  $args = drush_get_arguments();
  $command_name = array_shift($args);
  $root = drush_get_context('DRUSH_SELECTED_DRUPAL_ROOT');
  $local_drush = drush_get_option('drush-script');
  $is_local = drush_get_option('local');
  $values = NULL;
  if (!empty($root) && !empty($local_drush) && empty($is_local)) {
    if (!drush_is_absolute_path($local_drush)) {
      $local_drush = $root . '/' . $local_drush;
    }
    $local_drush = realpath($local_drush);
    $this_drush = drush_find_drush();
    // If there is a local drush selected, and it is not the
    // same drush that is currently running, redispatch to it.
    if (file_exists($local_drush) && ($this_drush != $local_drush)) {
      $uri = drush_get_context('DRUSH_SELECTED_URI');
      $aditional_options = array(
        'root' => $root,
        'local' => TRUE,
      );
      if (!empty($uri)) {
        $aditional_options['uri'] = $uri;
      }
      $values = drush_do_command_redispatch(is_array($command) ? $command : $command_name, $args, NULL, NULL, $local_drush, TRUE, $aditional_options);
    }
  }
  // If the command sets the 'handle-remote-commands' flag, then we will short-circuit
  // remote command dispatching and site-list command dispatching, and always let
  // the command handler run on the local machine.
  if (is_array($command) && !empty($command['handle-remote-commands'])) {
    return FALSE;
  }
  if (isset($remote_host)) {
    $remote_user = drush_get_option('remote-user');

    // Force interactive mode if there is a single remote target.  #interactive is added by drush_do_command_redispatch
    $user_interactive = drush_get_option('interactive');
    drush_set_option('interactive', TRUE);
    $values = drush_do_command_redispatch(is_array($command) ? $command : $command_name, $args, $remote_host, $remote_user, $user_interactive);
  }
  // If the --site-list flag is set, then we will execute the specified
  // command once for every site listed in the site list.
  if (isset($site_list)) {
    if (!is_array($site_list)) {
      $site_list = explode(',', $site_list);
    }
    $site_record = array('site-list' => $site_list);
    $args = drush_get_arguments();

    if (!drush_get_context('DRUSH_SIMULATE') && !$interactive  && !drush_get_context('DRUSH_AFFIRMATIVE') && !drush_get_context('DRUSH_QUIET')) {
      drush_print(dt("You are about to execute '!command' non-interactively (--yes forced) on all of the following targets:", array('!command' => implode(" ", $args))));
      foreach ($site_list as $one_destination) {
        drush_print(dt('  !target', array('!target' => $one_destination)));
      }

      if (drush_confirm('Continue? ') === FALSE) {
        drush_user_abort();
        return TRUE;
      }
    }
    $command_name = array_shift($args);
    $multi_options = drush_redispatch_get_options();
    $backend_options = array();
    if (drush_get_option('pipe') || drush_get_option('interactive')) {
      $backend_options['interactive'] = TRUE;
    }
    if (drush_get_option('no-label', FALSE)) {
      $backend_options['no-label'] = TRUE;
    }
    // If the user specified a format, try to look up the
    // default list separator for the specified format.
    // If the user did not specify a different label separator,
    // then pass in the default as an option, so that the
    // separator between the items in the list and the site
    // name will be consistent.
    $format = drush_get_option('format', FALSE);
    if ($format && !array_key_exists('label-separator', $multi_options)) {
      $formatter = drush_load_engine('outputformat', $format);
      if ($formatter) {
        $list_separator = $formatter->get_info('list-separator');
        if ($list_separator) {
          $multi_options['label-separator'] = $list_separator;
        }
      }
    }
    $values = drush_invoke_process($site_record, $command_name, $args, $multi_options, $backend_options);
  }
  if (isset($values)) {
    if (is_array($values) && ($values['error_status'] > 0)) {
      // Force an error result code.  Note that drush_shutdown() will still run.
      drush_set_context('DRUSH_EXECUTION_COMPLETED', TRUE);
      exit($values['error_status']);
    }
    return TRUE;
  }
  return FALSE;
}

/**
 * We set this context to let the shutdown function know we reached the end of drush_main().
 *
 * @see drush_main()
 */
function drush_postflight() {
  drush_set_context("DRUSH_EXECUTION_COMPLETED", TRUE);
}

/**
 * Shutdown function for use while Drush and Drupal are bootstrapping and to return any
 * registered errors.
 *
 * The shutdown command checks whether certain options are set to reliably
 * detect and log some common Drupal initialization errors.
 *
 * If the command is being executed with the --backend option, the script
 * will return a json string containing the options and log information
 * used by the script.
 *
 * The command will exit with '1' if it was successfully executed, and the
 * result of drush_get_error() if it wasn't.
 */
function drush_shutdown() {
  // Mysteriously make $user available during sess_write(). Avoids a NOTICE.
  global $user;

  if (!drush_get_context('DRUSH_EXECUTION_COMPLETED', FALSE) && !drush_get_context('DRUSH_USER_ABORT', FALSE)) {
    $php_error_message = '';
    if ($error = error_get_last()) {
      $php_error_message = "\n" . dt('Error: !message in !file, line !line', array('!message' => $error['message'], '!file' => $error['file'], '!line' => $error['line']));
    }
    // We did not reach the end of the drush_main function,
    // this generally means somewhere in the code a call to exit(),
    // was made. We catch this, so that we can trigger an error in
    // those cases.
    drush_set_error("DRUSH_NOT_COMPLETED", dt("Drush command terminated abnormally due to an unrecoverable error.!message", array('!message' => $php_error_message)));
    // Attempt to give the user some advice about how to fix the problem
    _drush_postmortem();
  }

  // @todo Ask the bootstrap object (or maybe dispatch) how far we got.
  $phase = drush_get_context('DRUSH_BOOTSTRAP_PHASE');
  if (drush_get_context('DRUSH_BOOTSTRAPPING')) {
    switch ($phase) {
      case DRUSH_BOOTSTRAP_DRUPAL_FULL :
        ob_end_clean();
        _drush_log_drupal_messages();
        drush_set_error('DRUSH_DRUPAL_BOOTSTRAP_ERROR');
        break;
    }
  }

  if (drush_get_context('DRUSH_BACKEND', FALSE)) {
    drush_backend_output();
  }
  elseif (drush_get_context('DRUSH_QUIET', FALSE)) {
    ob_end_clean();
    // If we are in pipe mode, emit the compact representation of the command, if available.
    if (drush_get_context('DRUSH_PIPE')) {
      drush_pipe_output();
    }
  }

  // This way drush_return_status() will always be the last shutdown function (unless other shutdown functions register shutdown functions...)
  // and won't prevent other registered shutdown functions (IE from numerous cron methods) from running by calling exit() before they get a chance.
  register_shutdown_function('drush_return_status');
}

/**
 * Shutdown function to save code coverage data.
 */
function drush_coverage_shutdown() {
  if ($file_name = drush_get_context('DRUSH_CODE_COVERAGE', FALSE)) {
    $data = xdebug_get_code_coverage();
    xdebug_stop_code_coverage();

    // If coverage dump file contains anything, merge in the old data before
    // saving. This happens if the current drush command invoked another drush
    // command.
    if (file_exists($file_name) && $content = file_get_contents($file_name)) {
      $merge_data = unserialize($content);
      if (is_array($merge_data)) {
        foreach ($merge_data as $file => $lines) {
          if (!isset($data[$file])) {
            $data[$file] = $lines;
          }
          else {
            foreach ($lines as $num => $executed) {
              if (!isset($data[$file][$num])) {
                $data[$file][$num] = $executed;
              }
              else {
                $data[$file][$num] = ($executed == 1 ? $executed : $data[$file][$num]);
              }
            }
          }
        }
      }
    }

    file_put_contents($file_name, serialize($data));
  }
}

function drush_return_status() {
  exit((drush_get_error()) ? DRUSH_FRAMEWORK_ERROR : DRUSH_SUCCESS);
}<|MERGE_RESOLUTION|>--- conflicted
+++ resolved
@@ -258,29 +258,7 @@
     }
   }
 
-<<<<<<< HEAD
-  _drush_preflight_global_options();
-
-    //Set Env. Variables for given site-alias.
-  drush_set_environment_vars();
-}
-
-function drush_preflight_get_bootstrap_candidates() {
-  $candidates = drush_get_context('DRUSH_BOOTSTRAP_CANDIDATES', FALSE);
-  if (!$candidates) {
-    // Give all commandfiles a chance to return candidates
-    $candidates = drush_command_invoke_all('bootstrap_candidates');
-    // If a bootstrap class was specified on the command line, consider it first.
-    $bootstrap_class = drush_get_option('bootstrap_class', FALSE);
-    if ($bootstrap_class) {
-      array_unshift($candidates, new $bootstrap_class);
-    }
-    // Always consider our default bootstrap class last.
-    $default_bootstrap_class = 'Drush\Boot\DrupalBoot';
-    $candidates[] = new $default_bootstrap_class;
-    drush_set_context('DRUSH_BOOTSTRAP_CANDIDATES', $candidates);
-=======
-  // If someone set 'uri' in the 'site' context, then copy it
+   // If someone set 'uri' in the 'site' context, then copy it
   // to the 'process' context (to give it a higher priority
   // than the 'cli' and 'alias' contexts) and reset our selected
   // site and @self alias.
@@ -289,10 +267,12 @@
     drush_set_option('uri', drush_get_option('uri', $uri, 'site'));
     _drush_preflight_uri();
     drush_sitealias_create_self_alias();
->>>>>>> de8b85cf
   }
 
   _drush_preflight_global_options();
+
+  //Set Env. Variables for given site-alias.
+  drush_set_environment_vars();
 }
 
 function _drush_preflight_global_options() {
