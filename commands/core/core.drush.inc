--- conflicted
+++ resolved
@@ -1006,7 +1006,6 @@
  * Command callback. Execute specified shell code. Often used by shell aliases
  * that start with !.
  */
-<<<<<<< HEAD
 function drush_core_execute() {
   // The DRUSH_COMMAND_ARGS contain all args and options that appear after the command name.
   $args = drush_get_context('DRUSH_COMMAND_ARGS', array());
@@ -1024,8 +1023,4 @@
   }
   // Must be a local command.
   return (bool) !drush_op_system($cmd);
-=======
-function drush_core_execute($script) {
-  return drush_op_system($script) == 0;
->>>>>>> 8ee0ddac
 }